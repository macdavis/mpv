--- conflicted
+++ resolved
@@ -324,24 +324,6 @@
   --disable-liba52-internal disable builtin liba52 [autodetect]
   --disable-libmpeg2        disable builtin libmpeg2 [autodetect]
   --disable-musepack        disable musepack support [autodetect]
-<<<<<<< HEAD
-=======
-  --disable-libopencore_amrnb disable libopencore_amr narrowband [autodetect]
-  --disable-libopencore_amrwb disable libopencore_amr wideband [autodetect]
-  --disable-libopenjpeg     disable OpenJPEG (JPEG2000) input/output support [autodetect]
-  --disable-decoder=DECODER disable specified FFmpeg decoder
-  --enable-decoder=DECODER  enable specified FFmpeg decoder
-  --disable-encoder=ENCODER disable specified FFmpeg encoder
-  --enable-encoder=ENCODER  enable specified FFmpeg encoder
-  --disable-parser=PARSER   disable specified FFmpeg parser
-  --enable-parser=PARSER    enable specified FFmpeg parser
-  --disable-protocol=PROTO  disable specified FFmpeg protocol
-  --enable-protocol=PROTO   enable specified FFmpeg protocol
-  --disable-demuxer=DEMUXER disable specified FFmpeg demuxer
-  --enable-demuxer=DEMUXER  enable specified FFmpeg demuxer
-  --disable-muxer=MUXER     disable specified FFmpeg muxer
-  --enable-muxer=MUXER      enable specified FFmpeg muxer
->>>>>>> da13681a
 
 Video output:
   --disable-vidix          disable VIDIX [for x86 *nix]
@@ -892,50 +874,6 @@
   --disable-directx)    _directx=no     ;;
   --enable-win32waveout)  _win32waveout=yes ;;
   --disable-win32waveout) _win32waveout=no  ;;
-<<<<<<< HEAD
-  --enable-nas)		_nas=yes	;;
-  --disable-nas)	_nas=no		;;
-  --enable-png)		_png=yes	;;
-  --disable-png)	_png=no		;;
-  --enable-mng)		_mng=yes	;;
-  --disable-mng)	_mng=no		;;
-  --enable-jpeg)	_jpeg=yes	;;
-  --disable-jpeg)	_jpeg=no		;;
-  --enable-pnm)		_pnm=yes	;;
-  --disable-pnm)	_pnm=no		;;
-  --enable-md5sum)	_md5sum=yes	;;
-  --disable-md5sum)	_md5sum=no	;;
-  --enable-yuv4mpeg)	_yuv4mpeg=yes	;;
-  --disable-yuv4mpeg)	_yuv4mpeg=no	;;
-  --enable-gif)	_gif=yes	;;
-  --disable-gif)	_gif=no		;;
-  --enable-gl)		_gl=yes		;;
-  --disable-gl)		_gl=no		;;
-  --enable-matrixview)  matrixview=yes ;;
-  --disable-matrixview) matrixview=no  ;;
-  --enable-ggi)		_ggi=yes	;;
-  --disable-ggi)	_ggi=no		;;
-  --enable-ggiwmh)	_ggiwmh=yes	;;
-  --disable-ggiwmh)	_ggiwmh=no	;;
-  --enable-aa)		_aa=yes		;;
-  --disable-aa)		_aa=no		;;
-  --enable-caca)	_caca=yes	;;
-  --disable-caca)	_caca=no	;;
-  --enable-svga)	_svga=yes	;;
-  --disable-svga)	_svga=no	;;
-  --enable-vesa)	_vesa=yes	;;
-  --disable-vesa)	_vesa=no	;;
-  --enable-fbdev)	_fbdev=yes	;;
-  --disable-fbdev)	_fbdev=no	;;
-  --enable-dvb)		_dvb=yes	;;
-  --disable-dvb)        _dvb=no		;;
-  --enable-dvbhead)	_dvbhead=yes	;;
-  --disable-dvbhead)    _dvbhead=no	;;
-  --enable-dxr2)	_dxr2=yes	;;
-  --disable-dxr2)	_dxr2=no	;;
-  --enable-dxr3)	_dxr3=yes	;;
-  --disable-dxr3)	_dxr3=no	;;
-=======
   --enable-nas)         _nas=yes        ;;
   --disable-nas)        _nas=no         ;;
   --enable-png)         _png=yes        ;;
@@ -944,8 +882,6 @@
   --disable-mng)        _mng=no         ;;
   --enable-jpeg)        _jpeg=yes       ;;
   --disable-jpeg)       _jpeg=no        ;;
-  --enable-libopenjpeg) libopenjpeg=yes ;;
-  --disable-libopenjpeg)libopenjpeg=no  ;;
   --enable-pnm)         _pnm=yes        ;;
   --disable-pnm)        _pnm=no         ;;
   --enable-md5sum)      _md5sum=yes     ;;
@@ -980,188 +916,10 @@
   --disable-dxr2)       _dxr2=no        ;;
   --enable-dxr3)        _dxr3=yes       ;;
   --disable-dxr3)       _dxr3=no        ;;
->>>>>>> da13681a
   --enable-ivtv)        _ivtv=yes       ;;
   --disable-ivtv)       _ivtv=no        ;;
   --enable-v4l2)        _v4l2=yes       ;;
   --disable-v4l2)       _v4l2=no        ;;
-<<<<<<< HEAD
-  --enable-iconv)	_iconv=yes	;;
-  --disable-iconv)	_iconv=no	;;
-  --enable-langinfo)	_langinfo=yes	;;
-  --disable-langinfo)	_langinfo=no	;;
-  --enable-rtc)	        _rtc=yes	;;
-  --disable-rtc)	_rtc=no	        ;;
-  --enable-libdv)	_libdv=yes	;;
-  --disable-libdv)	_libdv=no	;;
-  --enable-ossaudio)	_ossaudio=yes	;;
-  --disable-ossaudio)	_ossaudio=no	;;
-  --enable-arts)	_arts=yes	;;
-  --disable-arts)	_arts=no	;;
-  --enable-esd)		_esd=yes	;;
-  --disable-esd)	_esd=no		;;
-  --enable-pulse)	_pulse=yes	;;
-  --disable-pulse)	_pulse=no	;;
-  --enable-jack)	_jack=yes	;;
-  --disable-jack)	_jack=no	;;
-  --enable-openal)	_openal=yes	;;
-  --disable-openal)	_openal=no	;;
-  --enable-dart)   _dart=yes   ;;
-  --disable-dart)  _dart=no    ;;
-  --enable-mad)		_mad=yes	;;
-  --disable-mad)	_mad=no		;;
-  --enable-mp3lame)	_mp3lame=yes	;;
-  --disable-mp3lame)	_mp3lame=no	;;
-  --enable-toolame)	_toolame=yes	;;
-  --disable-toolame)	_toolame=no	;;
-  --enable-twolame)	_twolame=yes	;;
-  --disable-twolame)	_twolame=no	;;
-  --enable-libcdio)	_libcdio=yes	;;
-  --disable-libcdio)	_libcdio=no	;;
-  --enable-liblzo)	_liblzo=yes	;;
-  --disable-liblzo)	_liblzo=no		;;
-  --enable-libvorbis)	_libvorbis=yes	;;
-  --disable-libvorbis)	_libvorbis=no	;;
-  --enable-speex)	_speex=yes	;;
-  --disable-speex)	_speex=no	;;
-  --enable-tremor)	_tremor=yes	;;
-  --disable-tremor)	_tremor=no	;;
-  --enable-tremor-internal)	_tremor_internal=yes	;;
-  --disable-tremor-internal)	_tremor_internal=no	;;
-  --enable-tremor-low)	_tremor_low=yes	;;
-  --disable-tremor-low)	_tremor_low=no	;;
-  --enable-theora)	_theora=yes	;;
-  --disable-theora)	_theora=no	;;
-  --enable-mp3lib)	_mp3lib=yes	;;
-  --disable-mp3lib)	_mp3lib=no	;;
-  --enable-liba52-internal)	_liba52_internal=yes	;;
-  --disable-liba52-internal)	_liba52_internal=no	;;
-  --enable-liba52)	_liba52=yes	;;
-  --disable-liba52)	_liba52=no	;;
-  --enable-libdca)	_libdca=yes     ;;
-  --disable-libdca)	_libdca=no      ;;
-  --enable-libmpeg2)	_libmpeg2=yes	;;
-  --disable-libmpeg2)	_libmpeg2=no	;;
-  --enable-musepack)	_musepack=yes	;;
-  --disable-musepack)	_musepack=no	;;
-  --enable-faad)	_faad=yes	;;
-  --disable-faad)	_faad=no	;;
-  --enable-faad-internal)	_faad_internal=yes	;;
-  --disable-faad-internal)	_faad_internal=no	;;
-  --enable-faad-fixed)	_faad_fixed=yes	;;
-  --disable-faad-fixed)	_faad_fixed=no	;;
-  --enable-faac)	_faac=yes	;;
-  --disable-faac)	_faac=no	;;
-  --enable-ladspa)	_ladspa=yes	;;
-  --disable-ladspa)	_ladspa=no		;;
-  --enable-libbs2b)	_libbs2b=yes	;;
-  --disable-libbs2b)	_libbs2b=no	;;
-  --enable-xmms)	_xmms=yes	;;
-  --disable-xmms)	_xmms=no	;;
-  --enable-vcd)         _vcd=yes        ;;
-  --disable-vcd)        _vcd=no         ;;
-  --enable-dvdread)	_dvdread=yes	;;
-  --disable-dvdread)	_dvdread=no	;;
-  --enable-dvdread-internal)	_dvdread_internal=yes	;;
-  --disable-dvdread-internal)	_dvdread_internal=no	;;
-  --enable-libdvdcss-internal)	_libdvdcss_internal=yes	;;
-  --disable-libdvdcss-internal)	_libdvdcss_internal=no	;;
-  --enable-dvdnav)	_dvdnav=yes	;;
-  --disable-dvdnav)	_dvdnav=no	;;
-  --enable-xanim)	_xanim=yes	;;
-  --disable-xanim)	_xanim=no	;;
-  --enable-real)	_real=yes	;;
-  --disable-real)	_real=no	;;
-  --enable-live)	_live=yes	;;
-  --disable-live)	_live=no	;;
-  --enable-nemesi)	_nemesi=yes	;;
-  --disable-nemesi)	_nemesi=no	;;
-  --enable-xinerama)	_xinerama=yes	;;
-  --disable-xinerama)	_xinerama=no	;;
-  --enable-mga)		_mga=yes 	;;
-  --disable-mga)	_mga=no		;;
-  --enable-xmga)	_xmga=yes	;;
-  --disable-xmga)	_xmga=no	;;
-  --enable-vm)		_vm=yes		;;
-  --disable-vm)		_vm=no		;;
-  --enable-xf86keysym)	_xf86keysym=yes	;;
-  --disable-xf86keysym)	_xf86keysym=no	;;
-  --enable-mlib)	_mlib=yes	;;
-  --disable-mlib)	_mlib=no	;;
-  --enable-sunaudio)	_sunaudio=yes	;;
-  --disable-sunaudio)	_sunaudio=no	;;
-  --enable-sgiaudio)	_sgiaudio=yes	;;
-  --disable-sgiaudio)	_sgiaudio=no	;;
-  --enable-alsa)	_alsa=yes	;;
-  --disable-alsa)	_alsa=no	;;
-  --enable-tv)		_tv=yes		;;
-  --disable-tv)		_tv=no		;;
-  --enable-tv-bsdbt848)	_tv_bsdbt848=yes	;;
-  --disable-tv-bsdbt848)	_tv_bsdbt848=no	;;
-  --enable-tv-v4l1)	_tv_v4l1=yes	;;
-  --disable-tv-v4l1)	_tv_v4l1=no	;;
-  --enable-tv-v4l2)	_tv_v4l2=yes	;;
-  --disable-tv-v4l2)	_tv_v4l2=no	;;
-  --enable-tv-dshow)	_tv_dshow=yes	;;
-  --disable-tv-dshow)	_tv_dshow=no	;;
-  --enable-radio)       _radio=yes	;;
-  --enable-radio-capture)       _radio_capture=yes	;;
-  --disable-radio-capture)       _radio_capture=no	;;
-  --disable-radio)	_radio=no	;;
-  --enable-radio-v4l)	_radio_v4l=yes	;;
-  --disable-radio-v4l)	_radio_v4l=no	;;
-  --enable-radio-v4l2)	_radio_v4l2=yes	;;
-  --disable-radio-v4l2)	_radio_v4l2=no	;;
-  --enable-radio-bsdbt848)	_radio_bsdbt848=yes	;;
-  --disable-radio-bsdbt848)	_radio_bsdbt848=no	;;
-  --enable-pvr)  	_pvr=yes	;;
-  --disable-pvr)	_pvr=no 	;;
-  --enable-fastmemcpy)	_fastmemcpy=yes	;;
-  --disable-fastmemcpy)	_fastmemcpy=no	;;
-  --enable-network)	_network=yes	;;
-  --disable-network)	_network=no	;;
-  --enable-winsock2_h)	_winsock2_h=yes	;;
-  --disable-winsock2_h)	_winsock2_h=no	;;
-  --enable-smb)		_smb=yes	;;
-  --disable-smb)	_smb=no	;;
-  --enable-vidix)	_vidix=yes	;;
-  --disable-vidix)	_vidix=no	;;
-  --with-vidix-drivers=*)
-    _vidix_drivers=$(echo $ac_option | cut -d '=' -f 2)
-    ;;
-  --disable-vidix-pcidb)        _vidix_pcidb=no         ;;
-  --enable-dhahelper)	_dhahelper=yes	;;
-  --disable-dhahelper)	_dhahelper=no	;;
-  --enable-svgalib_helper)	_svgalib_helper=yes	;;
-  --disable-svgalib_helper)	_svgalib_helper=no	;;
-  --enable-joystick)	_joystick=yes	;;
-  --disable-joystick)	_joystick=no	;;
-  --enable-xvid)	_xvid=yes	;;
-  --disable-xvid)	_xvid=no	;;
-  --enable-x264)        _x264=yes       ;;
-  --disable-x264)       _x264=no        ;;
-  --enable-libnut)	_libnut=yes	;;
-  --disable-libnut)	_libnut=no	;;
-  --enable-libavutil)   	_libavutil=yes	;;
-  --disable-libavutil)  	_libavutil=no	;;
-  --enable-libavcodec)  	_libavcodec=yes	;;
-  --disable-libavcodec) 	_libavcodec=no	;;
-  --enable-libavformat) 	_libavformat=yes	;;
-  --disable-libavformat)	_libavformat=no	;;
-  --enable-libpostproc) 	_libpostproc=yes	;;
-  --disable-libpostproc)	_libpostproc=no	;;
-  --enable-libswscale)  	_libswscale=yes	;;
-  --disable-libswscale) 	_libswscale=no	;;
-  --ffmpeg-source-dir=*)
-    _ffmpeg_source=$(echo $ac_option | cut -d '=' -f 2 ) ;;
-
-  --enable-lirc)	_lirc=yes	;;
-  --disable-lirc)	_lirc=no	;;
-  --enable-lircc)	_lircc=yes	;;
-  --disable-lircc)	_lircc=no	;;
-  --enable-apple-remote) _apple_remote=yes ;;
-  --disable-apple-remote) _apple_remote=no ;;
-=======
   --enable-iconv)       _iconv=yes      ;;
   --disable-iconv)      _iconv=no       ;;
   --enable-langinfo)    _langinfo=yes   ;;
@@ -1188,8 +946,6 @@
   --disable-mad)        _mad=no         ;;
   --enable-mp3lame)     _mp3lame=yes    ;;
   --disable-mp3lame)    _mp3lame=no     ;;
-  --enable-mp3lame-lavc)  _mp3lame_lavc=yes       ;;
-  --disable-mp3lame-lavc) _mp3lame_lavc=no        ;;
   --enable-toolame)     _toolame=yes    ;;
   --disable-toolame)    _toolame=no     ;;
   --enable-twolame)     _twolame=yes    ;;
@@ -1230,8 +986,6 @@
   --disable-faad-fixed) _faad_fixed=no  ;;
   --enable-faac)        _faac=yes       ;;
   --disable-faac)       _faac=no        ;;
-  --enable-faac-lavc)   _faac_lavc=yes  ;;
-  --disable-faac-lavc)  _faac_lavc=no   ;;
   --enable-ladspa)      _ladspa=yes     ;;
   --disable-ladspa)     _ladspa=no      ;;
   --enable-libbs2b)     _libbs2b=yes    ;;
@@ -1318,56 +1072,22 @@
   --disable-joystick)   _joystick=no    ;;
   --enable-xvid)        _xvid=yes       ;;
   --disable-xvid)       _xvid=no        ;;
-  --enable-xvid-lavc)   _xvid_lavc=yes  ;;
-  --disable-xvid-lavc)  _xvid_lavc=no   ;;
   --enable-x264)        _x264=yes       ;;
   --disable-x264)       _x264=no        ;;
-  --enable-x264-lavc)   _x264_lavc=yes  ;;
-  --disable-x264-lavc)  _x264_lavc=no   ;;
-  --enable-libdirac-lavc)   _libdirac_lavc=yes  ;;
-  --disable-libdirac-lavc)  _libdirac_lavc=no   ;;
-  --enable-libschroedinger-lavc)   _libschroedinger_lavc=yes  ;;
-  --disable-libschroedinger-lavc)  _libschroedinger_lavc=no   ;;
   --enable-libnut)      _libnut=yes     ;;
   --disable-libnut)     _libnut=no      ;;
-  --enable-libavutil_a)         _libavutil_a=yes        ;;
-  --disable-libavutil_a)        _libavutil_a=no         ;;
-  --enable-libavutil_so)        _libavutil_so=yes       ;;
-  --disable-libavutil_so)       _libavutil_so=no        ;;
-  --enable-libavcodec_a)        _libavcodec_a=yes       ;;
-  --disable-libavcodec_a)       _libavcodec_a=no        ;;
-  --enable-libavcodec_so)       _libavcodec_so=yes      ;;
-  --disable-libavcodec_so)      _libavcodec_so=no       ;;
-  --enable-libopencore_amrnb)   _libopencore_amrnb=yes  ;;
-  --disable-libopencore_amrnb)  _libopencore_amrnb=no   ;;
-  --enable-libopencore_amrwb)   _libopencore_amrwb=yes  ;;
-  --disable-libopencore_amrwb)  _libopencore_amrwb=no   ;;
-  --enable-decoder=*)  _libavdecoders="$_libavdecoders $(echo $ac_option | cut -d '=' -f 2 | tr '[a-z]' '[A-Z]')" ;;
-  --disable-decoder=*) _libavdecoders=$(echo $_libavdecoders | sed "s/$(echo $ac_option | cut -d '=' -f 2 | tr '[a-z]' '[A-Z]')//g") ;;
-  --enable-encoder=*)  _libavencoders="$_libavencoders $(echo $ac_option | cut -d '=' -f 2 | tr '[a-z]' '[A-Z]')" ;;
-  --disable-encoder=*) _libavencoders=$(echo $_libavencoders | sed "s/$(echo $ac_option | cut -d '=' -f 2 | tr '[a-z]' '[A-Z]')//g") ;;
-  --enable-parser=*)   _libavparsers="$_libavparsers $(echo $ac_option | cut -d '=' -f 2 | tr '[a-z]' '[A-Z]')" ;;
-  --disable-parser=*)  _libavparsers=$(echo $_libavparsers | sed "s/$(echo $ac_option | cut -d '=' -f 2 | tr '[a-z]' '[A-Z]')//g") ;;
-  --enable-protocol=*)   _libavprotocols="$_libavprotocols $(echo $ac_option | cut -d '=' -f 2 | tr '[a-z]' '[A-Z]')" ;;
-  --disable-protocol=*)  _libavprotocols=$(echo $_libavprotocols | sed "s/$(echo $ac_option | cut -d '=' -f 2 | tr '[a-z]' '[A-Z]')//g") ;;
-  --enable-demuxer=*)  _libavdemuxers="$_libavdemuxers $(echo $ac_option | cut -d '=' -f 2 | tr '[a-z]' '[A-Z]')" ;;
-  --disable-demuxer=*) _libavdemuxers=$(echo $_libavdemuxers | sed "s/$(echo $ac_option | cut -d '=' -f 2 | tr '[a-z]' '[A-Z]')//g") ;;
-  --enable-muxer=*)    _libavmuxers="$_libavmuxers $(echo $ac_option | cut -d '=' -f 2 | tr '[a-z]' '[A-Z]')" ;;
-  --disable-muxer=*)    _libavmuxers=$(echo $_libavmuxers | sed "s/$(echo $ac_option | cut -d '=' -f 2 | tr '[a-z]' '[A-Z]')//g") ;;
-  --enable-libavformat_a)       _libavformat_a=yes      ;;
-  --disable-libavformat_a)      _libavformat_a=no       ;;
-  --enable-libavformat_so)      _libavformat_so=yes     ;;
-  --disable-libavformat_so)     _libavformat_so=no      ;;
-  --enable-libpostproc_a)       _libpostproc_a=yes      ;;
-  --disable-libpostproc_a)      _libpostproc_a=no       ;;
-  --enable-libpostproc_so)      _libpostproc_so=yes     ;;
-  --disable-libpostproc_so)     _libpostproc_so=no      ;;
-  --enable-libswscale_a)        _libswscale_a=yes       ;;
-  --disable-libswscale_a)       _libswscale_a=no        ;;
-  --enable-libswscale_so)       _libswscale_so=yes      ;;
-  --disable-libswscale_so)      _libswscale_so=no       ;;
-  --enable-libavcodec_mpegaudio_hp)     _libavcodec_mpegaudio_hp=yes    ;;
-  --disable-libavcodec_mpegaudio_hp)    _libavcodec_mpegaudio_hp=no     ;;
+  --enable-libavutil)           _libavutil=yes    ;;
+  --disable-libavutil)          _libavutil=no     ;;
+  --enable-libavcodec)          _libavcodec=yes   ;;
+  --disable-libavcodec)         _libavcodec=no    ;;
+  --enable-libavformat)         _libavformat=yes  ;;
+  --disable-libavformat)        _libavformat=no   ;;
+  --enable-libpostproc)         _libpostproc=yes  ;;
+  --disable-libpostproc)        _libpostproc=no   ;;
+  --enable-libswscale)          _libswscale=yes   ;;
+  --disable-libswscale)         _libswscale=no    ;;
+  --ffmpeg-source-dir=*)
+    _ffmpeg_source=$(echo $ac_option | cut -d '=' -f 2 ) ;;
 
   --enable-lirc)        _lirc=yes       ;;
   --disable-lirc)       _lirc=no        ;;
@@ -1375,7 +1095,6 @@
   --disable-lircc)      _lircc=no       ;;
   --enable-apple-remote)  _apple_remote=yes ;;
   --disable-apple-remote) _apple_remote=no  ;;
->>>>>>> da13681a
   --enable-apple-ir)    _apple_ir=yes   ;;
   --disable-apple-ir)   _apple_ir=no    ;;
   --enable-gui)         _gui=yes        ;;
@@ -6353,15 +6072,15 @@
 
 echocheck "SSA/ASS support"
 if test "$_ass" = auto -o "$_ass" = yes ; then
-	if $_pkg_config libass; then
-		_ass=yes
-		def_ass='#define CONFIG_ASS 1'
-		extra_ldflags="$extra_ldflags $($_pkg_config --libs libass)"
-		extra_cflags="$extra_cflags $($_pkg_config --cflags libass)"
-	else
-		_ass=no
-		def_ass='#undef CONFIG_ASS'
-	fi
+        if $_pkg_config libass; then
+                _ass=yes
+                def_ass='#define CONFIG_ASS 1'
+                extra_ldflags="$extra_ldflags $($_pkg_config --libs libass)"
+                extra_cflags="$extra_cflags $($_pkg_config --cflags libass)"
+        else
+                _ass=no
+                def_ass='#undef CONFIG_ASS'
+        fi
 else
     def_ass='#undef CONFIG_ASS'
 fi
