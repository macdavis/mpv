--- conflicted
+++ resolved
@@ -101,7 +101,6 @@
 
 #include "libvo/video_out.h"
 
-<<<<<<< HEAD
 int mpcodecs_config_vo(sh_video_t *sh, int w, int h,
                        unsigned int preferred_outfmt)
 {
@@ -122,68 +121,13 @@
     if (!sh->disp_w || !sh->disp_h)
         return 0;
 
-    mp_tmsg(MSGT_DECVIDEO, MSGL_INFO, "VDec: vo config request - %d x %d (preferred colorspace: %s)\n", w, h,
-           vo_format_name(preferred_outfmt));
+    mp_msg(MSGT_DECVIDEO, MSGL_V,
+           "VDec: vo config request - %d x %d (preferred colorspace: %s)\n",
+           w, h, vo_format_name(preferred_outfmt));
 
     if (get_video_quality_max(sh) <= 0 && divx_quality) {
         // user wants postprocess but no pp filter yet:
         sh->vfilter = vf = vf_open_filter(opts, vf, "pp", NULL);
-=======
-// libvo opts:
-int fullscreen=0;
-int vidmode=0;
-int softzoom=0;
-int flip=-1;
-int opt_screen_size_x=0;
-int opt_screen_size_y=0;
-float screen_size_xy=0;
-float movie_aspect=-1.0;
-int vo_flags=0;
-int vd_use_slices=1;
-
-/** global variables for gamma, brightness, contrast, saturation and hue
-    modified by mplayer.c and gui/mplayer/gtk/eq.c:
-    ranges -100 - 100
-    1000 if the vo default should be used
-*/
-int vo_gamma_gamma = 1000;
-int vo_gamma_brightness = 1000;
-int vo_gamma_contrast = 1000;
-int vo_gamma_saturation = 1000;
-int vo_gamma_hue = 1000;
-
-extern vd_functions_t* mpvdec; // FIXME!
-
-#define SCREEN_SIZE_X 1
-#define SCREEN_SIZE_Y 1
-
-int mpcodecs_config_vo(sh_video_t *sh, int w, int h, unsigned int preferred_outfmt){
-    int i,j;
-    unsigned int out_fmt=0;
-    int screen_size_x=0;//SCREEN_SIZE_X;
-    int screen_size_y=0;//SCREEN_SIZE_Y;
-    vf_instance_t* vf=sh->vfilter,*sc=NULL;
-    int palette=0;
-    int vocfg_flags=0;
-
-    if(w)
-        sh->disp_w=w;
-    if(h)
-        sh->disp_h=h;
-
-    if(!sh->disp_w || !sh->disp_h)
-	return 0;
-
-    mp_msg(MSGT_DECVIDEO, MSGL_V,
-           "VDec: vo config request - %d x %d (preferred colorspace: %s)\n",
-           w, h, vo_format_name(preferred_outfmt));
-
-//    if(!vf) return 1; // temp hack
-
-    if(get_video_quality_max(sh)<=0 && divx_quality){
-	// user wants postprocess but no pp filter yet:
-	sh->vfilter=vf=vf_open_filter(vf,"pp",NULL);
->>>>>>> cbbc8868
     }
     // check if libvo and codec has common outfmt (no conversion):
   csp_again:
@@ -272,19 +216,11 @@
         sh->vf_initialized = -1;
         return 0;               // failed
     }
-<<<<<<< HEAD
     out_fmt = sh->codec->outfmt[j];
-    mp_tmsg(MSGT_CPLAYER, MSGL_INFO, "VDec: using %s as output csp (no %d)\n",
+    mp_msg(MSGT_CPLAYER, MSGL_V, "VDec: using %s as output csp (no %d)\n",
            vo_format_name(out_fmt), j);
     sh->outfmtidx = j;
     sh->vfilter = vf;
-=======
-    out_fmt=sh->codec->outfmt[j];
-    mp_msg(MSGT_CPLAYER, MSGL_V, "VDec: using %s as output csp (no %d)\n",
-           vo_format_name(out_fmt), j);
-    sh->outfmtidx=j;
-    sh->vfilter=vf;
->>>>>>> cbbc8868
 
     // autodetect flipping
     if (opts->flip == -1) {
