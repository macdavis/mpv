--- conflicted
+++ resolved
@@ -323,11 +323,10 @@
 
     if (ac->buffer) {
         if (ao->buffer.len > 0) {
-<<<<<<< HEAD
             // TRICK: append aframesize-1 samples to the end, then play() will
             // encode all it can
             size_t extralen =
-                (ac->aframesize - 1) * ao->channels * ac->sample_size;
+                (ac->aframesize - 1) * ao->channels.num * ac->sample_size;
             void *paddingbuf = talloc_size(ao, ao->buffer.len + extralen);
             memcpy(paddingbuf, ao->buffer.start, ao->buffer.len);
             fill_with_padding((char *) paddingbuf + ao->buffer.len,
@@ -338,17 +337,6 @@
                 mp_msg(MSGT_ENCODE, MSGL_ERR,
                         "ao-lavc: did not write enough data at the end\n");
             }
-=======
-            void *paddingbuf = talloc_size(ao,
-                    ac->aframesize * ao->channels.num * ac->sample_size);
-            memcpy(paddingbuf, ao->buffer.start, ao->buffer.len);
-            fill_with_padding((char *) paddingbuf + ao->buffer.len,
-                        (ac->aframesize * ao->channels.num * ac->sample_size -
-                         ao->buffer.len) / ac->sample_size,
-                        ac->sample_size, ac->sample_padding);
-            encode(ao, pts, paddingbuf);
-            pts += ac->aframesize / (double) ao->samplerate;
->>>>>>> 48f94311
             talloc_free(paddingbuf);
             ao->buffer.len = 0;
         }
