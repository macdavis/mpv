--- conflicted
+++ resolved
@@ -471,10 +471,6 @@
     /* hopefully this shouldn't happen because of the above integer device period */
     /* http://msdn.microsoft.com/en-us/library/windows/desktop/dd370875%28v=vs.85%29.aspx */
     int retries=0;
-<<<<<<< HEAD
-    
-=======
->>>>>>> f2dda72d
 reinit:
     MP_DBG(state, "IAudioClient::Initialize\n");
     hr = IAudioClient_Initialize(state->pAudioClient,
@@ -488,11 +484,7 @@
     if (hr == AUDCLNT_E_BUFFER_SIZE_NOT_ALIGNED) {
         MP_VERBOSE(state, "IAudioClient::Initialize negotiation failed with %s (0x%"PRIx32"), used %lld * 100ns\n",
                    wasapi_explain_err(hr), (uint32_t)hr, bufferDuration);
-<<<<<<< HEAD
-        if (retries > 1) {
-=======
         if (retries > 0) {
->>>>>>> f2dda72d
             hr = E_FAIL;
             EXIT_ON_ERROR(hr);
         } else {
